--- conflicted
+++ resolved
@@ -261,7 +261,6 @@
   }
 }
 
-<<<<<<< HEAD
 enum LedgerToHost {
   RESULT_ACCUMULATING = 0,
     RESULT_FINAL = 1,
@@ -277,10 +276,7 @@
     RESULT_ACCUMULATING_RESPONSE = 4
 };
 
-function buildBip32KeyPayload(path: string): Buffer {
-=======
 export function buildBip32KeyPayload(path: string): Buffer {
->>>>>>> 46376b35
   const paths = splitPath(path);
   // Bip32Key payload is:
   // 1 byte with number of elements in u32 array path
